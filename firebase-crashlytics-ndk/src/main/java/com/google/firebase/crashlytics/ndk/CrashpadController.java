// Copyright 2019 Google LLC
//
// Licensed under the Apache License, Version 2.0 (the "License");
// you may not use this file except in compliance with the License.
// You may obtain a copy of the License at
//
//      http://www.apache.org/licenses/LICENSE-2.0
//
// Unless required by applicable law or agreed to in writing, software
// distributed under the License is distributed on an "AS IS" BASIS,
// WITHOUT WARRANTIES OR CONDITIONS OF ANY KIND, either express or implied.
// See the License for the specific language governing permissions and
// limitations under the License.

package com.google.firebase.crashlytics.ndk;

import android.content.Context;
import android.text.TextUtils;
import androidx.annotation.NonNull;
import androidx.annotation.Nullable;
import com.google.firebase.crashlytics.internal.Logger;
import com.google.firebase.crashlytics.internal.common.CommonUtils;
import com.google.firebase.crashlytics.internal.model.StaticSessionData;
import java.io.BufferedWriter;
import java.io.File;
import java.io.FileOutputStream;
import java.io.IOException;
import java.io.OutputStreamWriter;
import java.nio.charset.Charset;

public class CrashpadController {

  @SuppressWarnings("CharsetObjectCanBeUsed") // StandardCharsets requires API level 19.
  private static final Charset UTF_8 = Charset.forName("UTF-8");

  private static final String SESSION_METADATA_FILE = "session.json";
  private static final String APP_METADATA_FILE = "app.json";
  private static final String DEVICE_METADATA_FILE = "device.json";
  private static final String OS_METADATA_FILE = "os.json";

  private final Context context;
  private final NativeApi nativeApi;
  private final CrashFilesManager filesManager;

  CrashpadController(Context context, NativeApi nativeApi, CrashFilesManager filesManager) {
    this.context = context;
    this.nativeApi = nativeApi;
    this.filesManager = filesManager;
  }

<<<<<<< HEAD
  public boolean initialize(
      String sessionId, String generator, long startedAtSeconds, StaticSessionData sessionData) {

=======
  @Override
  public boolean initialize(String sessionId) {
    boolean initSuccess = false;
    filesManager.cleanOldSessionFileDirectories();
>>>>>>> 3145da7a
    final File crashReportDirectory = filesManager.getSessionFileDirectory(sessionId);
    try {
      if (crashReportDirectory != null) {
        final String crashReportPath = crashReportDirectory.getCanonicalPath();
        if (nativeApi.initialize(crashReportPath, context.getAssets())) {
          writeBeginSession(sessionId, generator, startedAtSeconds);
          writeSessionApp(sessionId, sessionData.appData());
          writeSessionOs(sessionId, sessionData.osData());
          writeSessionDevice(sessionId, sessionData.deviceData());
          return true;
        }
      }
    } catch (IOException e) {
      Logger.getLogger().e("Error initializing Crashlytics NDK", e);
    }
    return false;
  }

  public boolean hasCrashDataForSession(String sessionId) {
    if (filesManager.hasSessionFileDirectory(sessionId)) {
      final File crashFile = getFilesForSession(sessionId).minidump;
      return crashFile != null && crashFile.exists();
    }
    return false;
  }

  public boolean finalizeSession(String sessionId) {
    filesManager.deleteSessionFileDirectory(sessionId);
    filesManager.cleanOldSessionFileDirectories();
    return true;
  }

  @NonNull
  public SessionFiles getFilesForSession(String sessionId) {
    final File sessionFileDirectory = filesManager.getSessionFileDirectory(sessionId);
    final File sessionFileDirectoryForMinidump = new File(sessionFileDirectory, "pending");

    Logger.getLogger()
        .v("Minidump directory: " + sessionFileDirectoryForMinidump.getAbsolutePath());

    File minidump = getSingleFileWithExtension(sessionFileDirectoryForMinidump, ".dmp");

    Logger.getLogger()
        .v(
            "Minidump file "
                + (minidump != null && minidump.exists() ? "exists" : "does not exist"));

    final SessionFiles.Builder builder = new SessionFiles.Builder();
    if (sessionFileDirectory != null
        && sessionFileDirectory.exists()
        && sessionFileDirectoryForMinidump.exists()) {
      builder
          .minidumpFile(getSingleFileWithExtension(sessionFileDirectoryForMinidump, ".dmp"))
          .metadataFile(getSingleFileWithExtension(sessionFileDirectory, ".device_info"))
          .sessionFile(new File(sessionFileDirectory, SESSION_METADATA_FILE))
          .appFile(new File(sessionFileDirectory, APP_METADATA_FILE))
          .deviceFile(new File(sessionFileDirectory, DEVICE_METADATA_FILE))
          .osFile(new File(sessionFileDirectory, OS_METADATA_FILE));
    }
    return builder.build();
  }

  public void writeBeginSession(String sessionId, String generator, long startedAtSeconds) {
    final String json =
        SessionMetadataJsonSerializer.serializeBeginSession(sessionId, generator, startedAtSeconds);
    writeSessionJsonFile(filesManager, sessionId, json, SESSION_METADATA_FILE);
  }

  public void writeSessionApp(String sessionId, StaticSessionData.AppData appData) {
    final String unityVersion =
        !TextUtils.isEmpty(appData.unityVersion()) ? appData.unityVersion() : "";
    final String json =
        SessionMetadataJsonSerializer.serializeSessionApp(
            appData.appIdentifier(),
            appData.versionCode(),
            appData.versionName(),
            appData.installUuid(),
            appData.deliveryMechanism(),
            unityVersion);
    writeSessionJsonFile(filesManager, sessionId, json, APP_METADATA_FILE);
  }

  public void writeSessionOs(String sessionId, StaticSessionData.OsData osData) {
    final String json =
        SessionMetadataJsonSerializer.serializeSessionOs(
            osData.osRelease(), osData.osCodeName(), osData.isRooted());
    writeSessionJsonFile(filesManager, sessionId, json, OS_METADATA_FILE);
  }

  public void writeSessionDevice(String sessionId, StaticSessionData.DeviceData deviceData) {
    final String json =
        SessionMetadataJsonSerializer.serializeSessionDevice(
            deviceData.arch(),
            deviceData.model(),
            deviceData.availableProcessors(),
            deviceData.totalRam(),
            deviceData.diskSpace(),
            deviceData.isEmulator(),
            deviceData.state(),
            deviceData.manufacturer(),
            deviceData.modelClass());
    writeSessionJsonFile(filesManager, sessionId, json, DEVICE_METADATA_FILE);
  }

  private static void writeSessionJsonFile(
      CrashFilesManager filesManager, String sessionId, String json, String fileName) {
    final File sessionDirectory = filesManager.getSessionFileDirectory(sessionId);
    final File jsonFile = new File(sessionDirectory, fileName);
    writeTextFile(jsonFile, json);
  }

  private static void writeTextFile(File file, String text) {
    BufferedWriter writer = null;
    try {
      writer = new BufferedWriter(new OutputStreamWriter(new FileOutputStream(file), UTF_8));
      writer.write(text);
    } catch (IOException e) {
      // TODO
    } finally {
      CommonUtils.closeOrLog(writer, "Failed to close " + file);
    }
  }

  /** Returns a single file matching the given extension from the given directory. */
  @Nullable
  private static File getSingleFileWithExtension(File directory, String extension) {
    File[] files = directory.listFiles();

    if (files == null) {
      return null;
    }

    for (File file : files) {
      if (file.getName().endsWith(extension)) {
        return file;
      }
    }

    return null;
  }
}<|MERGE_RESOLUTION|>--- conflicted
+++ resolved
@@ -48,16 +48,10 @@
     this.filesManager = filesManager;
   }
 
-<<<<<<< HEAD
   public boolean initialize(
       String sessionId, String generator, long startedAtSeconds, StaticSessionData sessionData) {
 
-=======
-  @Override
-  public boolean initialize(String sessionId) {
-    boolean initSuccess = false;
     filesManager.cleanOldSessionFileDirectories();
->>>>>>> 3145da7a
     final File crashReportDirectory = filesManager.getSessionFileDirectory(sessionId);
     try {
       if (crashReportDirectory != null) {
