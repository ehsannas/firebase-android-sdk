--- conflicted
+++ resolved
@@ -14,14 +14,11 @@
 
 package com.google.firebase.firestore.local;
 
-<<<<<<< HEAD
 import com.google.firebase.firestore.core.Query;
 import com.google.firebase.firestore.model.Document;
 import com.google.firebase.firestore.model.DocumentKey;
+import com.google.firebase.firestore.model.FieldIndex;
 import com.google.firebase.firestore.model.FieldPath;
-=======
-import com.google.firebase.firestore.model.FieldIndex;
->>>>>>> 6c75d59f
 import com.google.firebase.firestore.model.ResourcePath;
 import java.util.ArrayList;
 import java.util.List;
@@ -90,13 +87,12 @@
    */
   List<ResourcePath> getCollectionParents(String collectionId);
 
-<<<<<<< HEAD
   void addDocument(Document document);
 
   void enableIndex(ResourcePath collectionPath, IndexDefinition index);
 
   Iterable<DocumentKey> getDocumentsMatchingQuery(Query query);
-=======
+
   /**
    * Adds a field path index.
    *
@@ -104,5 +100,4 @@
    * execution once values are persisted.
    */
   void addFieldIndex(FieldIndex index);
->>>>>>> 6c75d59f
 }